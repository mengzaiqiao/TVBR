import pandas as pd

from ..data.base_data import BaseData
from ..utils.constants import DEFAULT_ITEM_COL, DEFAULT_TIMESTAMP_COL, DEFAULT_USER_COL

pd.options.mode.chained_assignment = None  # default='warn'


class SequentialData(BaseData):
    r"""A Sequential Data object, which models training input as a squential interactions.

    Re-index all the users and items from raw dataset.

    Args:
        split_dataset (train,valid,test): the split dataset, a tuple consisting of training (DataFrame),
            validate/list of validate (DataFrame), testing/list of testing (DataFrame).
        intersect (bool, optional): remove users and items of test/valid sets that do not exist in the train set.
            If the model is able to predict for new users and new items, this can be :obj:`False`
            (default: :obj:`True`).
        binarize (bool, optional): binarize the rating column of train set 0 or 1, i.e. implicit feedback.
            (default: :obj:`True`).
        bin_thld (int, optional):  the threshold of binarization (default: :obj:`0`).
        normalize (bool, optional): normalize the rating column of train set into [0, 1], i.e. explicit feedback.
            (default: :obj:`False`).
    """

    def __init__(
        self,
        split_dataset,
        config=None,
        intersect=True,
        binarize=True,
        bin_thld=0.0,
        normalize=False,
    ):
        """Initialize GroceryData Class."""
        BaseData.__init__(
            self,
            split_dataset=split_dataset,
            intersect=intersect,
            binarize=binarize,
            bin_thld=bin_thld,
            normalize=normalize,
        )
        self.config = config

    def get_train_seq(self, dump=True, load_save=False):
        """Sample triples or load triples samples from files.

        This method is only applicable for basket based Recommender.
<<<<<<< HEAD
        Returns:
            None
=======

        Args:
            dump (bool, optional): [description]. Defaults to True.
            load_save (bool, optional): [description]. Defaults to False.

        Returns:
            [DataFrame]: [description]
>>>>>>> 6aa782cb
        """
        self.train.sort_values(
            by=[DEFAULT_TIMESTAMP_COL], ascending=False, inplace=True
        )
        train_seq_df = self.train.groupby([DEFAULT_USER_COL])[DEFAULT_ITEM_COL].apply(
            list
        )
        return train_seq_df<|MERGE_RESOLUTION|>--- conflicted
+++ resolved
@@ -48,10 +48,6 @@
         """Sample triples or load triples samples from files.
 
         This method is only applicable for basket based Recommender.
-<<<<<<< HEAD
-        Returns:
-            None
-=======
 
         Args:
             dump (bool, optional): [description]. Defaults to True.
@@ -59,7 +55,6 @@
 
         Returns:
             [DataFrame]: [description]
->>>>>>> 6aa782cb
         """
         self.train.sort_values(
             by=[DEFAULT_TIMESTAMP_COL], ascending=False, inplace=True
