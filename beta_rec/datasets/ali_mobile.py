--- conflicted
+++ resolved
@@ -1,113 +1,3 @@
-<<<<<<< HEAD
-import os
-import time
-import pandas as pd
-from beta_rec.datasets.dataset_base import DatasetBase
-from beta_rec.utils.constants import DEFAULT_USER_COL, DEFAULT_ITEM_COL, DEFAULT_TIMESTAMP_COL
-
-# Download URL
-ALIMOBILE_URL = "https://tianchi.aliyun.com/dataset/dataDetail?dataId=46"
-
-# processed data url
-ALIMOBILE_RANDOM_SPLIT_URL = "https://1drv.ms/u/s!AjMahLyQeZqughgIvkt5esnpJ3lV?e=bmT3ns"
-ALIMOBILE_TEMPORAL_SPLIT_URL = "https://1drv.ms/u/s!AjMahLyQeZqughqYQghbjw_MJqG5?e=9dkaed"
-
-# Tips
-ALI_MOBILE_TIPS = """
-AliMobile dataset can not be downloaded by this url automatically, and you need to do:
-    1. Download this dataset via 'https://tianchi.aliyun.com/dataset/dataDetail?dataId=46',
-    2. Put 'tianchi_mobile_recommend_train_user.zip' into the directory `ali_mobile/raw`,
-    3. Unzip 'tianchi_mobile_recommend_train_user.zip',
-    4. Rename 'tianchi_mobile_recommend_train_user.csv' to 'ali_mobile.csv'
-    5. Rerun this program.
-"""
-
-
-def process_time(standard_time=None):
-    """Transform time format "xxxx-xx-xxTxx-xx-xxZ" into format "xxxx-xx-xx xx-xx-xx".
-
-    Args:
-        standard_time: str with format "xxxx-xx-xxTxx-xx-xxZ".
-    Returns:
-        timestamp: timestamp data.
-    """
-
-    standard_time = standard_time + ":00:00"
-    dateArr = time.strptime(standard_time, "%Y-%m-%d %H:%M:%S")
-    timestamp = int(time.mktime(dateArr))
-    return timestamp
-
-
-class AliMobile(DatasetBase):
-    def __init__(self):
-        """AliMobile
-
-        AliMobile dataset.
-        This dataset is used to develop an individualized recommendation system
-        of all items, it is similar to the taobao dataset.
-
-        The dataset can not be download by the url,
-        you need to down the dataset by 'https://tianchi.aliyun.com/dataset/dataDetail?dataId=46'
-        then put it into the directory `ali_mobile/raw`
-        """
-        super().__init__("ali_mobile",
-                         manual_download_url=ALIMOBILE_URL,
-                         processed_random_split_url=ALIMOBILE_RANDOM_SPLIT_URL,
-                         processed_temporal_split_url=ALIMOBILE_TEMPORAL_SPLIT_URL,
-                         tips=ALI_MOBILE_TIPS
-                         )
-
-    def preprocess(self):
-        """Preprocess the raw file
-
-        Preprocess the file downloaded via the url,
-        convert it to a dataframe consist of the user-item interaction
-        and save in the processed directory
-
-        Download datasets if not existed.
-        ali_mobile_name: UserBehavior.csv
-
-        1. Download ali_mobile dataset if this dataset is not existed.
-        2. Load AliMobile <ali-mobile-interaction> table from 'tianchi_mobile_recommend_train_user.csv'.
-        3. Save dataset model.
-        """
-
-        # Step 1: Download AliMobile dataset if this dataset is not existed.
-        ali_mobile_path = os.path.join(self.raw_path, 'ali_mobile.csv')
-        if not os.path.exists(ali_mobile_path):
-            self.download()
-
-        # Step 2: Load AliMobile <ali-mobile-interaction> table from 'ali_mobile.csv.csv'.
-        prior_transactions = pd.read_csv(
-            ali_mobile_path,
-            encoding="utf-8",
-            engine="python",
-            header=0,
-            usecols=[0, 1, 5],
-            names=[
-                DEFAULT_USER_COL,
-                DEFAULT_ITEM_COL,
-                DEFAULT_TIMESTAMP_COL,
-            ],
-        )
-        # Add rating column into the dataset.
-        prior_transactions.insert(2, "col_rating", 1.0)
-        # Transform time data into timestamp format.
-        prior_transactions[DEFAULT_TIMESTAMP_COL] = prior_transactions[DEFAULT_TIMESTAMP_COL].apply(
-            lambda t: process_time(t)
-        )
-
-        # Check the validation of this dataset.
-        print(prior_transactions.head())
-
-        # Step 3: Save dataset model.
-        self.save_dataframe_as_npz(
-            prior_transactions,
-            os.path.join(self.processed_path, f"{self.dataset_name}_interaction.npz"),
-        )
-
-        print("Done.")
-=======
 import os
 import time
 import pandas as pd
@@ -216,5 +106,4 @@
             os.path.join(self.processed_path, f"{self.dataset_name}_interaction.npz"),
         )
 
-        print("Done.")
->>>>>>> 407604c4
+        print("Done.")