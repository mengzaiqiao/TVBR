--- conflicted
+++ resolved
@@ -474,19 +474,10 @@
     else:
         data.sort_values(by=[DEFAULT_TIMESTAMP_COL], ascending=False, inplace=True)
 
-<<<<<<< HEAD
     data.loc[
         data.groupby([DEFAULT_USER_COL]).head(2).index, DEFAULT_FLAG_COL
     ] = "validate"
     data.loc[data.groupby([DEFAULT_USER_COL]).head(1).index, DEFAULT_FLAG_COL] = "test"
-=======
-    # method 1
-    users = data[DEFAULT_USER_COL].unique()
-    for u in tqdm(users):
-        interactions = data[data[DEFAULT_USER_COL] == u].index.values
-        data.loc[interactions[-1], DEFAULT_FLAG_COL] = "test"
-        data.loc[interactions[-2], DEFAULT_FLAG_COL] = "validate"
->>>>>>> ee93129a
 
     end_time = time.time()
     print(f"leave_one_out time cost: {end_time - start_time}")
