import os
import time
import pandas as pd
from beta_rec.utils.constants import (
    DEFAULT_USER_COL,
    DEFAULT_TIMESTAMP_COL,
    DEFAULT_ITEM_COL,
    DEFAULT_RATING_COL,
)
from beta_rec.datasets.dataset_base import DatasetBase

# Download URL
GOWALLA_CHECKIN_URL = "https://snap.stanford.edu/data/loc-gowalla_totalCheckins.txt.gz"
GOWALLA_EDGES_URL = "https://snap.stanford.edu/data/loc-gowalla_edges.txt.gz"

# processed data url
GOWALLA_RANDOM_SPLIT_URL = "https://1drv.ms/u/s!AjMahLyQeZqughJgziqB9ORAzcs5?e=wdHaxf"
GOWALLA_TEMPORAL_SPLIT_UTL = "https://1drv.ms/u/s!AjMahLyQeZqughRfFX6k7Kj58NmI?e=iM5f3S"


def process_time(standard_time=None):
    """Transform time format "xxxx-xx-xxTxx-xx-xxZ" into format "xxxx-xx-xx xx-xx-xx".

    Args:
        standard_time: str with format "xxxx-xx-xxTxx-xx-xxZ".
    Returns:
        timestamp: timestamp data.
    """

    standard_time_list = list(standard_time)
    standard_time_list[10] = " "
    standard_time_list.pop()
    standard_time = "".join(standard_time_list)
    dateArr = time.strptime(standard_time, "%Y-%m-%d %H:%M:%S")
    timestamp = int(time.mktime(dateArr))
    return timestamp


class Gowalla(DatasetBase):
    def __init__(self):
        """Gowalla

        Gowalla dataset.
        Gowalla is a location-based social networking website where users share
        their locations by checking-in. The friendship network is undirected and
        was collected using their public API, and consists of 196,591 nodes and
        950,327 edges. We have collected a total of 6,442,890 check-ins of these
        users over the period of Feb. 2009 - Oct. 2010.

        If the dataset can not be download by the url,
        you need to down the dataset by the link:
            https://snap.stanford.edu/data/loc-Gowalla.html.
        then put it into the directory `gowalla/raw` and unzip it.
        """
        super().__init__(
<<<<<<< HEAD
            'gowalla',
            url=GOWALLA_CHECKIN_URL,
            manual_download_url=GOWALLA_CHECKIN_URL,
=======
            "gowalla",
            url=GOWALLA_CHECKIN_URL,
>>>>>>> a6f96625
            processed_random_split_url=GOWALLA_RANDOM_SPLIT_URL,
            processed_temporal_split_url=GOWALLA_TEMPORAL_SPLIT_UTL,
        )

    def preprocess(self):
        """Preprocess the raw file

        Preprocess the file downloaded via the url,
        convert it to a dataframe consist of the user-item interaction
        and save in the processed directory

        Download datasets if not existed.
        Gowalla_checkin_name: Gowalla_totalCheckins.txt
        Gowalla_edges_name  : Gowalla_edges.txt

        1. Download gowalla dataset if this dataset is not existed.
        2. Load gowalla <Gowalla_checkin> table from 'Gowalla_totalCheckins.txt'.
        3. Process time columns and transform it into timestamp.
        4. Rename and save dataset model.
        """

        # Step 1: Download gowalla dataset if this dataset is not existed.
        gowalla_path_checkin = os.path.join(self.raw_path, "Gowalla_totalCheckins.txt")
        gowalla_path_edges = os.path.join(self.raw_path, "Gowalla_edges.txt")
        if not os.path.exists(gowalla_path_checkin):
            self.download()
            self.url = GOWALLA_EDGES_URL
        if not os.path.exists(gowalla_path_edges):
            self.download()

        # Step 2: Load gowalla <Gowalla_checkin> table from 'Gowalla_totalCheckins.txt'
        prior_transactions = pd.read_table(
            gowalla_path_checkin,
            header=None,
            sep="\t",
            usecols=[0, 1, 4],
            names=[DEFAULT_USER_COL, DEFAULT_TIMESTAMP_COL, DEFAULT_ITEM_COL],
        )
        # Add rating column into the table.
        prior_transactions.insert(2, "rating", 1.0)

        # Step 3: Process time columns and transform it into timestamp.
        prior_transactions[DEFAULT_TIMESTAMP_COL] = prior_transactions[
            DEFAULT_TIMESTAMP_COL
        ].apply(lambda t: process_time(t))

        # Step 4: Rename and save dataset model.
        prior_transactions.rename(
            columns={
                DEFAULT_USER_COL: DEFAULT_USER_COL,
                DEFAULT_ITEM_COL: DEFAULT_ITEM_COL,
                "rating": DEFAULT_RATING_COL,
                DEFAULT_TIMESTAMP_COL: DEFAULT_TIMESTAMP_COL,
            },
            inplace=True,
        )

        # Check the validation of this table.
        print(prior_transactions.head())

        # Save data model.
        self.save_dataframe_as_npz(
            prior_transactions,
            os.path.join(self.processed_path, f"{self.dataset_name}_interaction.npz"),
        )

        print("Done.")
<|MERGE_RESOLUTION|>--- conflicted
+++ resolved
@@ -1,130 +1,124 @@
-import os
-import time
-import pandas as pd
-from beta_rec.utils.constants import (
-    DEFAULT_USER_COL,
-    DEFAULT_TIMESTAMP_COL,
-    DEFAULT_ITEM_COL,
-    DEFAULT_RATING_COL,
-)
-from beta_rec.datasets.dataset_base import DatasetBase
-
-# Download URL
-GOWALLA_CHECKIN_URL = "https://snap.stanford.edu/data/loc-gowalla_totalCheckins.txt.gz"
-GOWALLA_EDGES_URL = "https://snap.stanford.edu/data/loc-gowalla_edges.txt.gz"
-
-# processed data url
-GOWALLA_RANDOM_SPLIT_URL = "https://1drv.ms/u/s!AjMahLyQeZqughJgziqB9ORAzcs5?e=wdHaxf"
-GOWALLA_TEMPORAL_SPLIT_UTL = "https://1drv.ms/u/s!AjMahLyQeZqughRfFX6k7Kj58NmI?e=iM5f3S"
-
-
-def process_time(standard_time=None):
-    """Transform time format "xxxx-xx-xxTxx-xx-xxZ" into format "xxxx-xx-xx xx-xx-xx".
-
-    Args:
-        standard_time: str with format "xxxx-xx-xxTxx-xx-xxZ".
-    Returns:
-        timestamp: timestamp data.
-    """
-
-    standard_time_list = list(standard_time)
-    standard_time_list[10] = " "
-    standard_time_list.pop()
-    standard_time = "".join(standard_time_list)
-    dateArr = time.strptime(standard_time, "%Y-%m-%d %H:%M:%S")
-    timestamp = int(time.mktime(dateArr))
-    return timestamp
-
-
-class Gowalla(DatasetBase):
-    def __init__(self):
-        """Gowalla
-
-        Gowalla dataset.
-        Gowalla is a location-based social networking website where users share
-        their locations by checking-in. The friendship network is undirected and
-        was collected using their public API, and consists of 196,591 nodes and
-        950,327 edges. We have collected a total of 6,442,890 check-ins of these
-        users over the period of Feb. 2009 - Oct. 2010.
-
-        If the dataset can not be download by the url,
-        you need to down the dataset by the link:
-            https://snap.stanford.edu/data/loc-Gowalla.html.
-        then put it into the directory `gowalla/raw` and unzip it.
-        """
-        super().__init__(
-<<<<<<< HEAD
-            'gowalla',
-            url=GOWALLA_CHECKIN_URL,
-            manual_download_url=GOWALLA_CHECKIN_URL,
-=======
-            "gowalla",
-            url=GOWALLA_CHECKIN_URL,
->>>>>>> a6f96625
-            processed_random_split_url=GOWALLA_RANDOM_SPLIT_URL,
-            processed_temporal_split_url=GOWALLA_TEMPORAL_SPLIT_UTL,
-        )
-
-    def preprocess(self):
-        """Preprocess the raw file
-
-        Preprocess the file downloaded via the url,
-        convert it to a dataframe consist of the user-item interaction
-        and save in the processed directory
-
-        Download datasets if not existed.
-        Gowalla_checkin_name: Gowalla_totalCheckins.txt
-        Gowalla_edges_name  : Gowalla_edges.txt
-
-        1. Download gowalla dataset if this dataset is not existed.
-        2. Load gowalla <Gowalla_checkin> table from 'Gowalla_totalCheckins.txt'.
-        3. Process time columns and transform it into timestamp.
-        4. Rename and save dataset model.
-        """
-
-        # Step 1: Download gowalla dataset if this dataset is not existed.
-        gowalla_path_checkin = os.path.join(self.raw_path, "Gowalla_totalCheckins.txt")
-        gowalla_path_edges = os.path.join(self.raw_path, "Gowalla_edges.txt")
-        if not os.path.exists(gowalla_path_checkin):
-            self.download()
-            self.url = GOWALLA_EDGES_URL
-        if not os.path.exists(gowalla_path_edges):
-            self.download()
-
-        # Step 2: Load gowalla <Gowalla_checkin> table from 'Gowalla_totalCheckins.txt'
-        prior_transactions = pd.read_table(
-            gowalla_path_checkin,
-            header=None,
-            sep="\t",
-            usecols=[0, 1, 4],
-            names=[DEFAULT_USER_COL, DEFAULT_TIMESTAMP_COL, DEFAULT_ITEM_COL],
-        )
-        # Add rating column into the table.
-        prior_transactions.insert(2, "rating", 1.0)
-
-        # Step 3: Process time columns and transform it into timestamp.
-        prior_transactions[DEFAULT_TIMESTAMP_COL] = prior_transactions[
-            DEFAULT_TIMESTAMP_COL
-        ].apply(lambda t: process_time(t))
-
-        # Step 4: Rename and save dataset model.
-        prior_transactions.rename(
-            columns={
-                DEFAULT_USER_COL: DEFAULT_USER_COL,
-                DEFAULT_ITEM_COL: DEFAULT_ITEM_COL,
-                "rating": DEFAULT_RATING_COL,
-                DEFAULT_TIMESTAMP_COL: DEFAULT_TIMESTAMP_COL,
-            },
-            inplace=True,
-        )
-
-        # Check the validation of this table.
-        print(prior_transactions.head())
-
-        # Save data model.
-        self.save_dataframe_as_npz(
-            prior_transactions,
-            os.path.join(self.processed_path, f"{self.dataset_name}_interaction.npz"),
-        )
-
-        print("Done.")
+import os
+import time
+import pandas as pd
+from beta_rec.utils.constants import (
+    DEFAULT_USER_COL,
+    DEFAULT_TIMESTAMP_COL,
+    DEFAULT_ITEM_COL,
+    DEFAULT_RATING_COL,
+)
+from beta_rec.datasets.dataset_base import DatasetBase
+
+# Download URL
+GOWALLA_CHECKIN_URL = "https://snap.stanford.edu/data/loc-gowalla_totalCheckins.txt.gz"
+GOWALLA_EDGES_URL = "https://snap.stanford.edu/data/loc-gowalla_edges.txt.gz"
+
+# processed data url
+GOWALLA_RANDOM_SPLIT_URL = "https://1drv.ms/u/s!AjMahLyQeZqughJgziqB9ORAzcs5?e=wdHaxf"
+GOWALLA_TEMPORAL_SPLIT_UTL = "https://1drv.ms/u/s!AjMahLyQeZqughRfFX6k7Kj58NmI?e=iM5f3S"
+
+
+def process_time(standard_time=None):
+    """Transform time format "xxxx-xx-xxTxx-xx-xxZ" into format "xxxx-xx-xx xx-xx-xx".
+
+    Args:
+        standard_time: str with format "xxxx-xx-xxTxx-xx-xxZ".
+    Returns:
+        timestamp: timestamp data.
+    """
+
+    standard_time_list = list(standard_time)
+    standard_time_list[10] = " "
+    standard_time_list.pop()
+    standard_time = "".join(standard_time_list)
+    dateArr = time.strptime(standard_time, "%Y-%m-%d %H:%M:%S")
+    timestamp = int(time.mktime(dateArr))
+    return timestamp
+
+
+class Gowalla(DatasetBase):
+    def __init__(self):
+        """Gowalla
+
+        Gowalla dataset.
+        Gowalla is a location-based social networking website where users share
+        their locations by checking-in. The friendship network is undirected and
+        was collected using their public API, and consists of 196,591 nodes and
+        950,327 edges. We have collected a total of 6,442,890 check-ins of these
+        users over the period of Feb. 2009 - Oct. 2010.
+
+        If the dataset can not be download by the url,
+        you need to down the dataset by the link:
+            https://snap.stanford.edu/data/loc-Gowalla.html.
+        then put it into the directory `gowalla/raw` and unzip it.
+        """
+        super().__init__(
+            "gowalla",
+            url=GOWALLA_CHECKIN_URL,
+            processed_random_split_url=GOWALLA_RANDOM_SPLIT_URL,
+            processed_temporal_split_url=GOWALLA_TEMPORAL_SPLIT_UTL,
+        )
+
+    def preprocess(self):
+        """Preprocess the raw file
+
+        Preprocess the file downloaded via the url,
+        convert it to a dataframe consist of the user-item interaction
+        and save in the processed directory
+
+        Download datasets if not existed.
+        Gowalla_checkin_name: Gowalla_totalCheckins.txt
+        Gowalla_edges_name  : Gowalla_edges.txt
+
+        1. Download gowalla dataset if this dataset is not existed.
+        2. Load gowalla <Gowalla_checkin> table from 'Gowalla_totalCheckins.txt'.
+        3. Process time columns and transform it into timestamp.
+        4. Rename and save dataset model.
+        """
+
+        # Step 1: Download gowalla dataset if this dataset is not existed.
+        gowalla_path_checkin = os.path.join(self.raw_path, "Gowalla_totalCheckins.txt")
+        gowalla_path_edges = os.path.join(self.raw_path, "Gowalla_edges.txt")
+        if not os.path.exists(gowalla_path_checkin):
+            self.download()
+            self.url = GOWALLA_EDGES_URL
+        if not os.path.exists(gowalla_path_edges):
+            self.download()
+
+        # Step 2: Load gowalla <Gowalla_checkin> table from 'Gowalla_totalCheckins.txt'
+        prior_transactions = pd.read_table(
+            gowalla_path_checkin,
+            header=None,
+            sep="\t",
+            usecols=[0, 1, 4],
+            names=[DEFAULT_USER_COL, DEFAULT_TIMESTAMP_COL, DEFAULT_ITEM_COL],
+        )
+        # Add rating column into the table.
+        prior_transactions.insert(2, "rating", 1.0)
+
+        # Step 3: Process time columns and transform it into timestamp.
+        prior_transactions[DEFAULT_TIMESTAMP_COL] = prior_transactions[
+            DEFAULT_TIMESTAMP_COL
+        ].apply(lambda t: process_time(t))
+
+        # Step 4: Rename and save dataset model.
+        prior_transactions.rename(
+            columns={
+                DEFAULT_USER_COL: DEFAULT_USER_COL,
+                DEFAULT_ITEM_COL: DEFAULT_ITEM_COL,
+                "rating": DEFAULT_RATING_COL,
+                DEFAULT_TIMESTAMP_COL: DEFAULT_TIMESTAMP_COL,
+            },
+            inplace=True,
+        )
+
+        # Check the validation of this table.
+        print(prior_transactions.head())
+
+        # Save data model.
+        self.save_dataframe_as_npz(
+            prior_transactions,
+            os.path.join(self.processed_path, f"{self.dataset_name}_interaction.npz"),
+        )
+
+        print("Done.")