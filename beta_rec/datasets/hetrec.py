<<<<<<< HEAD
import os
import csv
import pandas as pd
from beta_rec.utils.constants import (
    DEFAULT_USER_COL,
    DEFAULT_ITEM_COL,
    DEFAULT_RATING_COL,
    DEFAULT_ORDER_COL,
    DEFAULT_TIMESTAMP_COL,
)
from beta_rec.datasets.dataset_base import DatasetBase

# Download URLs
ML_2K_URL = (
    "http://files.grouplens.org/datasets/hetrec2011/hetrec2011-movielens-2k-v2.zip"
)
DL_2K_URL = "http://files.grouplens.org/datasets/hetrec2011/hetrec2011-delicious-2k.zip"
LF_2K_URL = "http://files.grouplens.org/datasets/hetrec2011/hetrec2011-lastfm-2k.zip"

# processed data url
ML_2K_LEAVE_ONE_OUT_URL = "https://1drv.ms/u/s!AjMahLyQeZqugjLTDesYUMDz7m4-?e=YjAeFC"
ML_2K_RANDOM_URL = "https://1drv.ms/u/s!AjMahLyQeZqugjQGQk6tnU_abBhJ?e=ewH1dM"
ML_2K_TEMPORAL_URL = "https://1drv.ms/u/s!AjMahLyQeZqugja3hXLGo-74UziC?e=6MN7jh"
DL_2K_LEAVE_ONE_BASKET_URL = "https://1drv.ms/u/s!AjMahLyQeZqugiwhklT9W7jC1jCs?e=aO2IZz"
DL_2K_LEAVE_ONE_OUT_URL = "https://1drv.ms/u/s!AjMahLyQeZqugi6ZpsxBQ-6KbXmE?e=wTyIX7"
LF_2K_LEAVE_ONE_BASKET_URL = "https://1drv.ms/u/s!AjMahLyQeZqugh0S50BjwNBDIVSi?e=ZSgjoB"
LF_2K_LEAVE_ONE_OUT_URL = "https://1drv.ms/u/s!AjMahLyQeZqugh9SOy0tpGT-DyGO?e=djcSUS"
LF_2K_RANDOM_URL = "https://1drv.ms/u/s!AjMahLyQeZqugiE-a65YO3G7ziq4?e=XKla4F"
LF_2K_RANDOM_BASKET_URL = "https://1drv.ms/u/s!AjMahLyQeZqugiM00QUQJYPWA5YE?e=s5o7By"
LF_2K_TEMPORAL_URL = "https://1drv.ms/u/s!AjMahLyQeZqugiWDnPcNDr-5Hyri?e=m8fqQa"
LF_2K_TEMPORAL_BASKET_URL = "https://1drv.ms/u/s!AjMahLyQeZqugic_tmXvkpxN_RE8?e=ZKuSbB"


class MovieLens_2k(DatasetBase):
    def __init__(self):
        """MovieLens-2k

        MovieLens-2k dataset
        If the dataset can not be download by the url,
        you need to down the dataset by the link:
            'http://files.grouplens.org/datasets/hetrec2011/hetrec2011-movielens-2k-v2.zip'
        then put it into the directory `movielens-2k/raw
        """

        super().__init__(
            "movielens-2k",
            manual_download_url=ML_2K_URL,
            url=ML_2K_URL,
            processed_leave_one_out_url="",
            processed_random_split_url="",
            processed_temporal_split_url="",
        )

    def preprocess(self):
        """Preprocess the raw file

        Preprocess the file downloaded via the url,
        convert it to a dataframe consist of the user-item interaction
        and save in the processed directory
        """
        movie_2k_file = os.path.join(self.raw_path, "user_ratedmovies-timestamps.dat")
        if not os.path.exists(movie_2k_file):
            self.download()

        # Load in [user, bookmark, tags, timestamps] format.
        prior_transactions = pd.read_csv(
            movie_2k_file,
            header=0,
            encoding="utf-8",
            delimiter="\t",
            quoting=csv.QUOTE_NONE,
        )

        # Rename this table to fix the standard.
        prior_transactions.rename(
            columns={
                "userID": DEFAULT_USER_COL,
                "movieID": DEFAULT_ITEM_COL,
                "rating": DEFAULT_RATING_COL,
                "timestamp": DEFAULT_TIMESTAMP_COL,
            },
            inplace=True,
        )

        # Check the validation of prior_transactions.
        print(prior_transactions.head())

        # Save data.
        self.save_dataframe_as_npz(
            prior_transactions,
            os.path.join(self.processed_path, f"{self.dataset_name}_interaction.npz"),
        )

        print("Done.")


class Delicious_2k(DatasetBase):
    def __init__(self):
        """delicious-2k

        Delicious-2k dataset
        This dataset contains social networking, bookmarking, and tagging information
        from a set of 2K users from Delicious social bookmarking system.
        http://www.delicious.com

        If the dataset can not be download by the url,
        you need to down the dataset in the following link:
            'http://files.grouplens.org/datasets/hetrec2011/hetrec2011-delicious-2k.zip'
        then put it into the directory `delicious-2k/raw
        """

        super().__init__(
            "delicious-2k",
            manual_download_url=DL_2K_URL,
            url=DL_2K_URL,
            processed_leave_one_out_url="",
            processed_random_split_url="",
            processed_temporal_split_url="",
        )

    def preprocess(self):
        """Preprocess the raw file

        Preprocess the file downloaded via the url,
        convert it to a dataframe consist of the user-item interaction
        and save in the processed directory
        """
        delicious_file = os.path.join(
            self.raw_path, "user_taggedbookmarks-timestamps.dat"
        )
        if not os.path.exists(delicious_file):
            self.download()

        # Load in [user, bookmark, tags, timestamps] format.
        prior_transactions = pd.read_csv(
            delicious_file,
            header=0,
            encoding="utf-8",
            delimiter="\t",
            quoting=csv.QUOTE_NONE,
        )

        # Add rating feature into this table.
        prior_transactions.insert(3, "rating", 1)

        # Rename this table to fix the standard.
        prior_transactions.rename(
            columns={
                "userID": DEFAULT_USER_COL,
                "bookmarkID": DEFAULT_ITEM_COL,
                "tagID": DEFAULT_ORDER_COL,
                "rating": DEFAULT_RATING_COL,
                "timestamp": DEFAULT_TIMESTAMP_COL,
            },
            inplace=True,
        )

        # Check the validation of prior_transactions.
        # print(prior_transactions.head())

        # Save data.
        self.save_dataframe_as_npz(
            prior_transactions,
            os.path.join(self.processed_path, f"{self.dataset_name}_interaction.npz"),
        )

        print("Done.")


class LastFM_2k(DatasetBase):
    def __init__(self):
        """lastfm-2k

        lastfm-2k dataset
        This dataset contains social networking, tagging, and music artist listening information
        from a set of 2K users from Last.fm online music system.

        If the dataset can not be download by the url,
        you need to down the dataset by the link:
            'http://files.grouplens.org/datasets/hetrec2011/hetrec2011-lastfm-2k.zip'
        then put it into the directory `delicious-2k/raw
        """

        super().__init__(
            "lastfm-2k",
            manual_download_url=LF_2K_URL,
            url=LF_2K_URL,
            processed_leave_one_basket_url=LF_2K_LEAVE_ONE_BASKET_URL,
            processed_leave_one_out_url=LF_2K_LEAVE_ONE_OUT_URL,
            processed_random_basket_split_url=LF_2K_RANDOM_BASKET_URL,
            processed_random_split_url=LF_2K_RANDOM_URL,
            processed_temporal_basket_split_url=LF_2K_TEMPORAL_BASKET_URL,
            processed_temporal_split_url=LF_2K_TEMPORAL_URL,
        )

    def preprocess(self):
        """Preprocess the raw file

        Preprocess the file downloaded via the url,
        convert it to a dataframe consist of the user-item interaction
        and save in the processed directory
        """
        lastfm_file = os.path.join(self.raw_path, "user_taggedartists-timestamps.dat")
        if not os.path.exists(lastfm_file):
            self.download()

        # Load in [user, bookmark, tags, timestamps] format.
        prior_transactions = pd.read_csv(
            lastfm_file,
            header=0,
            encoding="utf-8",
            delimiter="\t",
            quoting=csv.QUOTE_NONE,
        )

        # Add rating feature into this table.
        prior_transactions.insert(3, "rating", 1)

        # Rename this table to fix the standard.
        prior_transactions.rename(
            columns={
                "userID": DEFAULT_USER_COL,
                "artistID": DEFAULT_ITEM_COL,
                "tagID": DEFAULT_ORDER_COL,
                "rating": DEFAULT_RATING_COL,
                "timestamp": DEFAULT_TIMESTAMP_COL,
            },
            inplace=True,
        )

        # Check the validation of prior_transactions.
        print(prior_transactions.head())

        # Save data.
        self.save_dataframe_as_npz(
            prior_transactions,
            os.path.join(self.processed_path, f"{self.dataset_name}_interaction.npz"),
        )

        print("Done.")
=======
import csv
import os

import pandas as pd

from beta_rec.datasets.dataset_base import DatasetBase
from beta_rec.utils.constants import (
    DEFAULT_ITEM_COL,
    DEFAULT_ORDER_COL,
    DEFAULT_RATING_COL,
    DEFAULT_TIMESTAMP_COL,
    DEFAULT_USER_COL,
)

# Download URLs
ML_2K_URL = (
    "http://files.grouplens.org/datasets/hetrec2011/hetrec2011-movielens-2k-v2.zip"
)
DL_2K_URL = "http://files.grouplens.org/datasets/hetrec2011/hetrec2011-delicious-2k.zip"
LF_2K_URL = "http://files.grouplens.org/datasets/hetrec2011/hetrec2011-lastfm-2k.zip"

# processed data url
ML_2K_LEAVE_ONE_OUT_URL = "https://1drv.ms/u/s!AjMahLyQeZqugjLTDesYUMDz7m4-?e=YjAeFC"
ML_2K_RANDOM_URL = "https://1drv.ms/u/s!AjMahLyQeZqugjQGQk6tnU_abBhJ?e=ewH1dM"
ML_2K_TEMPORAL_URL = "https://1drv.ms/u/s!AjMahLyQeZqugja3hXLGo-74UziC?e=6MN7jh"
DL_2K_LEAVE_ONE_BASKET_URL = "https://1drv.ms/u/s!AjMahLyQeZqugiwhklT9W7jC1jCs?e=aO2IZz"
DL_2K_LEAVE_ONE_OUT_URL = "https://1drv.ms/u/s!AjMahLyQeZqugi6ZpsxBQ-6KbXmE?e=wTyIX7"
LF_2K_LEAVE_ONE_BASKET_URL = "https://1drv.ms/u/s!AjMahLyQeZqugh0S50BjwNBDIVSi?e=ZSgjoB"
LF_2K_LEAVE_ONE_OUT_URL = "https://1drv.ms/u/s!AjMahLyQeZqugh9SOy0tpGT-DyGO?e=djcSUS"
LF_2K_RANDOM_URL = "https://1drv.ms/u/s!AjMahLyQeZqugiE-a65YO3G7ziq4?e=XKla4F"
LF_2K_RANDOM_BASKET_URL = "https://1drv.ms/u/s!AjMahLyQeZqugiM00QUQJYPWA5YE?e=s5o7By"
LF_2K_TEMPORAL_URL = "https://1drv.ms/u/s!AjMahLyQeZqugiWDnPcNDr-5Hyri?e=m8fqQa"
LF_2K_TEMPORAL_BASKET_URL = "https://1drv.ms/u/s!AjMahLyQeZqugic_tmXvkpxN_RE8?e=ZKuSbB"


class MovieLens_2k(DatasetBase):
    """MovieLens-2k Dataset.

    If the dataset can not be download by the url,
    you need to down the dataset by the link:
    'http://files.grouplens.org/datasets/hetrec2011/hetrec2011-movielens-2k-v2.zip'
    then put it into the directory `movielens-2k/raw.
    """

    def __init__(self, root_dir=None):
        """Init Movielens_2k Class."""
        super().__init__(
            "movielens-2k",
            root_dir=root_dir,
            manual_download_url=ML_2K_URL,
            url=ML_2K_URL,
            processed_leave_one_out_url="",
            processed_random_split_url="",
            processed_temporal_split_url="",
        )

    def preprocess(self):
        """Preprocess the raw file.

        Preprocess the file downloaded via the url,
        convert it to a dataframe consist of the user-item interaction
        and save in the processed directory.
        """
        movie_2k_file = os.path.join(self.raw_path, "user_ratedmovies-timestamps.dat")
        if not os.path.exists(movie_2k_file):
            self.download()

        # Load in [user, bookmark, tags, timestamps] format.
        prior_transactions = pd.read_csv(
            movie_2k_file,
            header=0,
            encoding="utf-8",
            delimiter="\t",
            quoting=csv.QUOTE_NONE,
        )

        # Rename this table to fix the standard.
        prior_transactions.rename(
            columns={
                "userID": DEFAULT_USER_COL,
                "movieID": DEFAULT_ITEM_COL,
                "rating": DEFAULT_RATING_COL,
                "timestamp": DEFAULT_TIMESTAMP_COL,
            },
            inplace=True,
        )

        # Check the validation of prior_transactions.
        print(prior_transactions.head())

        # Save data.
        self.save_dataframe_as_npz(
            prior_transactions,
            os.path.join(self.processed_path, f"{self.dataset_name}_interaction.npz"),
        )

        print("Done.")


class Delicious_2k(DatasetBase):
    """delicious-2k Dataset.

    This dataset contains social networking, bookmarking, and tagging information
    from a set of 2K users from Delicious social bookmarking system.
    http://www.delicious.com.

    If the dataset can not be download by the url,
    you need to down the dataset in the following link:
    'http://files.grouplens.org/datasets/hetrec2011/hetrec2011-delicious-2k.zip'
    then put it into the directory `delicious-2k/raw`.
    """

    def __init__(self, root_dir=None):
        """Init Delicious_2k Class."""
        super().__init__(
            "delicious-2k",
            root_dir=root_dir,
            manual_download_url=DL_2K_URL,
            url=DL_2K_URL,
            processed_leave_one_out_url="",
            processed_random_split_url="",
            processed_temporal_split_url="",
        )

    def preprocess(self):
        """Preprocess the raw file.

        Preprocess the file downloaded via the url,
        convert it to a dataframe consist of the user-item interaction
        and save in the processed directory.
        """
        delicious_file = os.path.join(
            self.raw_path, "user_taggedbookmarks-timestamps.dat"
        )
        if not os.path.exists(delicious_file):
            self.download()

        # Load in [user, bookmark, tags, timestamps] format.
        prior_transactions = pd.read_csv(
            delicious_file,
            header=0,
            encoding="utf-8",
            delimiter="\t",
            quoting=csv.QUOTE_NONE,
        )

        # Add rating feature into this table.
        prior_transactions.insert(3, "rating", 1)

        # Rename this table to fix the standard.
        prior_transactions.rename(
            columns={
                "userID": DEFAULT_USER_COL,
                "bookmarkID": DEFAULT_ITEM_COL,
                "tagID": DEFAULT_ORDER_COL,
                "rating": DEFAULT_RATING_COL,
                "timestamp": DEFAULT_TIMESTAMP_COL,
            },
            inplace=True,
        )

        # Check the validation of prior_transactions.
        # print(prior_transactions.head())

        # Save data.
        self.save_dataframe_as_npz(
            prior_transactions,
            os.path.join(self.processed_path, f"{self.dataset_name}_interaction.npz"),
        )

        print("Done.")


class LastFM_2k(DatasetBase):
    """Lastfm-2k Dataset.

    This dataset contains social networking, tagging, and music artist listening information
    from a set of 2K users from Last.fm online music system.

    If the dataset can not be download by the url,
    you need to down the dataset by the link:
        'http://files.grouplens.org/datasets/hetrec2011/hetrec2011-lastfm-2k.zip'
    then put it into the directory `delicious-2k/raw`.
    """

    def __init__(self, root_dir=None):
        """Init LastFM_2k Class."""
        super().__init__(
            "lastfm-2k",
            root_dir=root_dir,
            manual_download_url=LF_2K_URL,
            url=LF_2K_URL,
            processed_leave_one_basket_url=LF_2K_LEAVE_ONE_BASKET_URL,
            processed_leave_one_out_url=LF_2K_LEAVE_ONE_OUT_URL,
            processed_random_basket_split_url=LF_2K_RANDOM_BASKET_URL,
            processed_random_split_url=LF_2K_RANDOM_URL,
            processed_temporal_basket_split_url=LF_2K_TEMPORAL_BASKET_URL,
            processed_temporal_split_url=LF_2K_TEMPORAL_URL,
        )

    def preprocess(self):
        """Preprocess the raw file.

        Preprocess the file downloaded via the url,
        convert it to a dataframe consist of the user-item interaction
        and save in the processed directory.
        """
        lastfm_file = os.path.join(self.raw_path, "user_taggedartists-timestamps.dat")
        if not os.path.exists(lastfm_file):
            self.download()

        # Load in [user, bookmark, tags, timestamps] format.
        prior_transactions = pd.read_csv(
            lastfm_file,
            header=0,
            encoding="utf-8",
            delimiter="\t",
            quoting=csv.QUOTE_NONE,
        )

        # Add rating feature into this table.
        prior_transactions.insert(3, "rating", 1)

        # Rename this table to fix the standard.
        prior_transactions.rename(
            columns={
                "userID": DEFAULT_USER_COL,
                "artistID": DEFAULT_ITEM_COL,
                "tagID": DEFAULT_ORDER_COL,
                "rating": DEFAULT_RATING_COL,
                "timestamp": DEFAULT_TIMESTAMP_COL,
            },
            inplace=True,
        )

        # Check the validation of prior_transactions.
        print(prior_transactions.head())

        # Save data.
        self.save_dataframe_as_npz(
            prior_transactions,
            os.path.join(self.processed_path, f"{self.dataset_name}_interaction.npz"),
        )

        print("Done.")
>>>>>>> 2ffd5160
<|MERGE_RESOLUTION|>--- conflicted
+++ resolved
@@ -1,488 +1,245 @@
-<<<<<<< HEAD
-import os
-import csv
-import pandas as pd
-from beta_rec.utils.constants import (
-    DEFAULT_USER_COL,
-    DEFAULT_ITEM_COL,
-    DEFAULT_RATING_COL,
-    DEFAULT_ORDER_COL,
-    DEFAULT_TIMESTAMP_COL,
-)
-from beta_rec.datasets.dataset_base import DatasetBase
-
-# Download URLs
-ML_2K_URL = (
-    "http://files.grouplens.org/datasets/hetrec2011/hetrec2011-movielens-2k-v2.zip"
-)
-DL_2K_URL = "http://files.grouplens.org/datasets/hetrec2011/hetrec2011-delicious-2k.zip"
-LF_2K_URL = "http://files.grouplens.org/datasets/hetrec2011/hetrec2011-lastfm-2k.zip"
-
-# processed data url
-ML_2K_LEAVE_ONE_OUT_URL = "https://1drv.ms/u/s!AjMahLyQeZqugjLTDesYUMDz7m4-?e=YjAeFC"
-ML_2K_RANDOM_URL = "https://1drv.ms/u/s!AjMahLyQeZqugjQGQk6tnU_abBhJ?e=ewH1dM"
-ML_2K_TEMPORAL_URL = "https://1drv.ms/u/s!AjMahLyQeZqugja3hXLGo-74UziC?e=6MN7jh"
-DL_2K_LEAVE_ONE_BASKET_URL = "https://1drv.ms/u/s!AjMahLyQeZqugiwhklT9W7jC1jCs?e=aO2IZz"
-DL_2K_LEAVE_ONE_OUT_URL = "https://1drv.ms/u/s!AjMahLyQeZqugi6ZpsxBQ-6KbXmE?e=wTyIX7"
-LF_2K_LEAVE_ONE_BASKET_URL = "https://1drv.ms/u/s!AjMahLyQeZqugh0S50BjwNBDIVSi?e=ZSgjoB"
-LF_2K_LEAVE_ONE_OUT_URL = "https://1drv.ms/u/s!AjMahLyQeZqugh9SOy0tpGT-DyGO?e=djcSUS"
-LF_2K_RANDOM_URL = "https://1drv.ms/u/s!AjMahLyQeZqugiE-a65YO3G7ziq4?e=XKla4F"
-LF_2K_RANDOM_BASKET_URL = "https://1drv.ms/u/s!AjMahLyQeZqugiM00QUQJYPWA5YE?e=s5o7By"
-LF_2K_TEMPORAL_URL = "https://1drv.ms/u/s!AjMahLyQeZqugiWDnPcNDr-5Hyri?e=m8fqQa"
-LF_2K_TEMPORAL_BASKET_URL = "https://1drv.ms/u/s!AjMahLyQeZqugic_tmXvkpxN_RE8?e=ZKuSbB"
-
-
-class MovieLens_2k(DatasetBase):
-    def __init__(self):
-        """MovieLens-2k
-
-        MovieLens-2k dataset
-        If the dataset can not be download by the url,
-        you need to down the dataset by the link:
-            'http://files.grouplens.org/datasets/hetrec2011/hetrec2011-movielens-2k-v2.zip'
-        then put it into the directory `movielens-2k/raw
-        """
-
-        super().__init__(
-            "movielens-2k",
-            manual_download_url=ML_2K_URL,
-            url=ML_2K_URL,
-            processed_leave_one_out_url="",
-            processed_random_split_url="",
-            processed_temporal_split_url="",
-        )
-
-    def preprocess(self):
-        """Preprocess the raw file
-
-        Preprocess the file downloaded via the url,
-        convert it to a dataframe consist of the user-item interaction
-        and save in the processed directory
-        """
-        movie_2k_file = os.path.join(self.raw_path, "user_ratedmovies-timestamps.dat")
-        if not os.path.exists(movie_2k_file):
-            self.download()
-
-        # Load in [user, bookmark, tags, timestamps] format.
-        prior_transactions = pd.read_csv(
-            movie_2k_file,
-            header=0,
-            encoding="utf-8",
-            delimiter="\t",
-            quoting=csv.QUOTE_NONE,
-        )
-
-        # Rename this table to fix the standard.
-        prior_transactions.rename(
-            columns={
-                "userID": DEFAULT_USER_COL,
-                "movieID": DEFAULT_ITEM_COL,
-                "rating": DEFAULT_RATING_COL,
-                "timestamp": DEFAULT_TIMESTAMP_COL,
-            },
-            inplace=True,
-        )
-
-        # Check the validation of prior_transactions.
-        print(prior_transactions.head())
-
-        # Save data.
-        self.save_dataframe_as_npz(
-            prior_transactions,
-            os.path.join(self.processed_path, f"{self.dataset_name}_interaction.npz"),
-        )
-
-        print("Done.")
-
-
-class Delicious_2k(DatasetBase):
-    def __init__(self):
-        """delicious-2k
-
-        Delicious-2k dataset
-        This dataset contains social networking, bookmarking, and tagging information
-        from a set of 2K users from Delicious social bookmarking system.
-        http://www.delicious.com
-
-        If the dataset can not be download by the url,
-        you need to down the dataset in the following link:
-            'http://files.grouplens.org/datasets/hetrec2011/hetrec2011-delicious-2k.zip'
-        then put it into the directory `delicious-2k/raw
-        """
-
-        super().__init__(
-            "delicious-2k",
-            manual_download_url=DL_2K_URL,
-            url=DL_2K_URL,
-            processed_leave_one_out_url="",
-            processed_random_split_url="",
-            processed_temporal_split_url="",
-        )
-
-    def preprocess(self):
-        """Preprocess the raw file
-
-        Preprocess the file downloaded via the url,
-        convert it to a dataframe consist of the user-item interaction
-        and save in the processed directory
-        """
-        delicious_file = os.path.join(
-            self.raw_path, "user_taggedbookmarks-timestamps.dat"
-        )
-        if not os.path.exists(delicious_file):
-            self.download()
-
-        # Load in [user, bookmark, tags, timestamps] format.
-        prior_transactions = pd.read_csv(
-            delicious_file,
-            header=0,
-            encoding="utf-8",
-            delimiter="\t",
-            quoting=csv.QUOTE_NONE,
-        )
-
-        # Add rating feature into this table.
-        prior_transactions.insert(3, "rating", 1)
-
-        # Rename this table to fix the standard.
-        prior_transactions.rename(
-            columns={
-                "userID": DEFAULT_USER_COL,
-                "bookmarkID": DEFAULT_ITEM_COL,
-                "tagID": DEFAULT_ORDER_COL,
-                "rating": DEFAULT_RATING_COL,
-                "timestamp": DEFAULT_TIMESTAMP_COL,
-            },
-            inplace=True,
-        )
-
-        # Check the validation of prior_transactions.
-        # print(prior_transactions.head())
-
-        # Save data.
-        self.save_dataframe_as_npz(
-            prior_transactions,
-            os.path.join(self.processed_path, f"{self.dataset_name}_interaction.npz"),
-        )
-
-        print("Done.")
-
-
-class LastFM_2k(DatasetBase):
-    def __init__(self):
-        """lastfm-2k
-
-        lastfm-2k dataset
-        This dataset contains social networking, tagging, and music artist listening information
-        from a set of 2K users from Last.fm online music system.
-
-        If the dataset can not be download by the url,
-        you need to down the dataset by the link:
-            'http://files.grouplens.org/datasets/hetrec2011/hetrec2011-lastfm-2k.zip'
-        then put it into the directory `delicious-2k/raw
-        """
-
-        super().__init__(
-            "lastfm-2k",
-            manual_download_url=LF_2K_URL,
-            url=LF_2K_URL,
-            processed_leave_one_basket_url=LF_2K_LEAVE_ONE_BASKET_URL,
-            processed_leave_one_out_url=LF_2K_LEAVE_ONE_OUT_URL,
-            processed_random_basket_split_url=LF_2K_RANDOM_BASKET_URL,
-            processed_random_split_url=LF_2K_RANDOM_URL,
-            processed_temporal_basket_split_url=LF_2K_TEMPORAL_BASKET_URL,
-            processed_temporal_split_url=LF_2K_TEMPORAL_URL,
-        )
-
-    def preprocess(self):
-        """Preprocess the raw file
-
-        Preprocess the file downloaded via the url,
-        convert it to a dataframe consist of the user-item interaction
-        and save in the processed directory
-        """
-        lastfm_file = os.path.join(self.raw_path, "user_taggedartists-timestamps.dat")
-        if not os.path.exists(lastfm_file):
-            self.download()
-
-        # Load in [user, bookmark, tags, timestamps] format.
-        prior_transactions = pd.read_csv(
-            lastfm_file,
-            header=0,
-            encoding="utf-8",
-            delimiter="\t",
-            quoting=csv.QUOTE_NONE,
-        )
-
-        # Add rating feature into this table.
-        prior_transactions.insert(3, "rating", 1)
-
-        # Rename this table to fix the standard.
-        prior_transactions.rename(
-            columns={
-                "userID": DEFAULT_USER_COL,
-                "artistID": DEFAULT_ITEM_COL,
-                "tagID": DEFAULT_ORDER_COL,
-                "rating": DEFAULT_RATING_COL,
-                "timestamp": DEFAULT_TIMESTAMP_COL,
-            },
-            inplace=True,
-        )
-
-        # Check the validation of prior_transactions.
-        print(prior_transactions.head())
-
-        # Save data.
-        self.save_dataframe_as_npz(
-            prior_transactions,
-            os.path.join(self.processed_path, f"{self.dataset_name}_interaction.npz"),
-        )
-
-        print("Done.")
-=======
-import csv
-import os
-
-import pandas as pd
-
-from beta_rec.datasets.dataset_base import DatasetBase
-from beta_rec.utils.constants import (
-    DEFAULT_ITEM_COL,
-    DEFAULT_ORDER_COL,
-    DEFAULT_RATING_COL,
-    DEFAULT_TIMESTAMP_COL,
-    DEFAULT_USER_COL,
-)
-
-# Download URLs
-ML_2K_URL = (
-    "http://files.grouplens.org/datasets/hetrec2011/hetrec2011-movielens-2k-v2.zip"
-)
-DL_2K_URL = "http://files.grouplens.org/datasets/hetrec2011/hetrec2011-delicious-2k.zip"
-LF_2K_URL = "http://files.grouplens.org/datasets/hetrec2011/hetrec2011-lastfm-2k.zip"
-
-# processed data url
-ML_2K_LEAVE_ONE_OUT_URL = "https://1drv.ms/u/s!AjMahLyQeZqugjLTDesYUMDz7m4-?e=YjAeFC"
-ML_2K_RANDOM_URL = "https://1drv.ms/u/s!AjMahLyQeZqugjQGQk6tnU_abBhJ?e=ewH1dM"
-ML_2K_TEMPORAL_URL = "https://1drv.ms/u/s!AjMahLyQeZqugja3hXLGo-74UziC?e=6MN7jh"
-DL_2K_LEAVE_ONE_BASKET_URL = "https://1drv.ms/u/s!AjMahLyQeZqugiwhklT9W7jC1jCs?e=aO2IZz"
-DL_2K_LEAVE_ONE_OUT_URL = "https://1drv.ms/u/s!AjMahLyQeZqugi6ZpsxBQ-6KbXmE?e=wTyIX7"
-LF_2K_LEAVE_ONE_BASKET_URL = "https://1drv.ms/u/s!AjMahLyQeZqugh0S50BjwNBDIVSi?e=ZSgjoB"
-LF_2K_LEAVE_ONE_OUT_URL = "https://1drv.ms/u/s!AjMahLyQeZqugh9SOy0tpGT-DyGO?e=djcSUS"
-LF_2K_RANDOM_URL = "https://1drv.ms/u/s!AjMahLyQeZqugiE-a65YO3G7ziq4?e=XKla4F"
-LF_2K_RANDOM_BASKET_URL = "https://1drv.ms/u/s!AjMahLyQeZqugiM00QUQJYPWA5YE?e=s5o7By"
-LF_2K_TEMPORAL_URL = "https://1drv.ms/u/s!AjMahLyQeZqugiWDnPcNDr-5Hyri?e=m8fqQa"
-LF_2K_TEMPORAL_BASKET_URL = "https://1drv.ms/u/s!AjMahLyQeZqugic_tmXvkpxN_RE8?e=ZKuSbB"
-
-
-class MovieLens_2k(DatasetBase):
-    """MovieLens-2k Dataset.
-
-    If the dataset can not be download by the url,
-    you need to down the dataset by the link:
-    'http://files.grouplens.org/datasets/hetrec2011/hetrec2011-movielens-2k-v2.zip'
-    then put it into the directory `movielens-2k/raw.
-    """
-
-    def __init__(self, root_dir=None):
-        """Init Movielens_2k Class."""
-        super().__init__(
-            "movielens-2k",
-            root_dir=root_dir,
-            manual_download_url=ML_2K_URL,
-            url=ML_2K_URL,
-            processed_leave_one_out_url="",
-            processed_random_split_url="",
-            processed_temporal_split_url="",
-        )
-
-    def preprocess(self):
-        """Preprocess the raw file.
-
-        Preprocess the file downloaded via the url,
-        convert it to a dataframe consist of the user-item interaction
-        and save in the processed directory.
-        """
-        movie_2k_file = os.path.join(self.raw_path, "user_ratedmovies-timestamps.dat")
-        if not os.path.exists(movie_2k_file):
-            self.download()
-
-        # Load in [user, bookmark, tags, timestamps] format.
-        prior_transactions = pd.read_csv(
-            movie_2k_file,
-            header=0,
-            encoding="utf-8",
-            delimiter="\t",
-            quoting=csv.QUOTE_NONE,
-        )
-
-        # Rename this table to fix the standard.
-        prior_transactions.rename(
-            columns={
-                "userID": DEFAULT_USER_COL,
-                "movieID": DEFAULT_ITEM_COL,
-                "rating": DEFAULT_RATING_COL,
-                "timestamp": DEFAULT_TIMESTAMP_COL,
-            },
-            inplace=True,
-        )
-
-        # Check the validation of prior_transactions.
-        print(prior_transactions.head())
-
-        # Save data.
-        self.save_dataframe_as_npz(
-            prior_transactions,
-            os.path.join(self.processed_path, f"{self.dataset_name}_interaction.npz"),
-        )
-
-        print("Done.")
-
-
-class Delicious_2k(DatasetBase):
-    """delicious-2k Dataset.
-
-    This dataset contains social networking, bookmarking, and tagging information
-    from a set of 2K users from Delicious social bookmarking system.
-    http://www.delicious.com.
-
-    If the dataset can not be download by the url,
-    you need to down the dataset in the following link:
-    'http://files.grouplens.org/datasets/hetrec2011/hetrec2011-delicious-2k.zip'
-    then put it into the directory `delicious-2k/raw`.
-    """
-
-    def __init__(self, root_dir=None):
-        """Init Delicious_2k Class."""
-        super().__init__(
-            "delicious-2k",
-            root_dir=root_dir,
-            manual_download_url=DL_2K_URL,
-            url=DL_2K_URL,
-            processed_leave_one_out_url="",
-            processed_random_split_url="",
-            processed_temporal_split_url="",
-        )
-
-    def preprocess(self):
-        """Preprocess the raw file.
-
-        Preprocess the file downloaded via the url,
-        convert it to a dataframe consist of the user-item interaction
-        and save in the processed directory.
-        """
-        delicious_file = os.path.join(
-            self.raw_path, "user_taggedbookmarks-timestamps.dat"
-        )
-        if not os.path.exists(delicious_file):
-            self.download()
-
-        # Load in [user, bookmark, tags, timestamps] format.
-        prior_transactions = pd.read_csv(
-            delicious_file,
-            header=0,
-            encoding="utf-8",
-            delimiter="\t",
-            quoting=csv.QUOTE_NONE,
-        )
-
-        # Add rating feature into this table.
-        prior_transactions.insert(3, "rating", 1)
-
-        # Rename this table to fix the standard.
-        prior_transactions.rename(
-            columns={
-                "userID": DEFAULT_USER_COL,
-                "bookmarkID": DEFAULT_ITEM_COL,
-                "tagID": DEFAULT_ORDER_COL,
-                "rating": DEFAULT_RATING_COL,
-                "timestamp": DEFAULT_TIMESTAMP_COL,
-            },
-            inplace=True,
-        )
-
-        # Check the validation of prior_transactions.
-        # print(prior_transactions.head())
-
-        # Save data.
-        self.save_dataframe_as_npz(
-            prior_transactions,
-            os.path.join(self.processed_path, f"{self.dataset_name}_interaction.npz"),
-        )
-
-        print("Done.")
-
-
-class LastFM_2k(DatasetBase):
-    """Lastfm-2k Dataset.
-
-    This dataset contains social networking, tagging, and music artist listening information
-    from a set of 2K users from Last.fm online music system.
-
-    If the dataset can not be download by the url,
-    you need to down the dataset by the link:
-        'http://files.grouplens.org/datasets/hetrec2011/hetrec2011-lastfm-2k.zip'
-    then put it into the directory `delicious-2k/raw`.
-    """
-
-    def __init__(self, root_dir=None):
-        """Init LastFM_2k Class."""
-        super().__init__(
-            "lastfm-2k",
-            root_dir=root_dir,
-            manual_download_url=LF_2K_URL,
-            url=LF_2K_URL,
-            processed_leave_one_basket_url=LF_2K_LEAVE_ONE_BASKET_URL,
-            processed_leave_one_out_url=LF_2K_LEAVE_ONE_OUT_URL,
-            processed_random_basket_split_url=LF_2K_RANDOM_BASKET_URL,
-            processed_random_split_url=LF_2K_RANDOM_URL,
-            processed_temporal_basket_split_url=LF_2K_TEMPORAL_BASKET_URL,
-            processed_temporal_split_url=LF_2K_TEMPORAL_URL,
-        )
-
-    def preprocess(self):
-        """Preprocess the raw file.
-
-        Preprocess the file downloaded via the url,
-        convert it to a dataframe consist of the user-item interaction
-        and save in the processed directory.
-        """
-        lastfm_file = os.path.join(self.raw_path, "user_taggedartists-timestamps.dat")
-        if not os.path.exists(lastfm_file):
-            self.download()
-
-        # Load in [user, bookmark, tags, timestamps] format.
-        prior_transactions = pd.read_csv(
-            lastfm_file,
-            header=0,
-            encoding="utf-8",
-            delimiter="\t",
-            quoting=csv.QUOTE_NONE,
-        )
-
-        # Add rating feature into this table.
-        prior_transactions.insert(3, "rating", 1)
-
-        # Rename this table to fix the standard.
-        prior_transactions.rename(
-            columns={
-                "userID": DEFAULT_USER_COL,
-                "artistID": DEFAULT_ITEM_COL,
-                "tagID": DEFAULT_ORDER_COL,
-                "rating": DEFAULT_RATING_COL,
-                "timestamp": DEFAULT_TIMESTAMP_COL,
-            },
-            inplace=True,
-        )
-
-        # Check the validation of prior_transactions.
-        print(prior_transactions.head())
-
-        # Save data.
-        self.save_dataframe_as_npz(
-            prior_transactions,
-            os.path.join(self.processed_path, f"{self.dataset_name}_interaction.npz"),
-        )
-
-        print("Done.")
->>>>>>> 2ffd5160
+import csv
+import os
+
+import pandas as pd
+
+from beta_rec.datasets.dataset_base import DatasetBase
+from beta_rec.utils.constants import (
+    DEFAULT_ITEM_COL,
+    DEFAULT_ORDER_COL,
+    DEFAULT_RATING_COL,
+    DEFAULT_TIMESTAMP_COL,
+    DEFAULT_USER_COL,
+)
+
+# Download URLs
+ML_2K_URL = (
+    "http://files.grouplens.org/datasets/hetrec2011/hetrec2011-movielens-2k-v2.zip"
+)
+DL_2K_URL = "http://files.grouplens.org/datasets/hetrec2011/hetrec2011-delicious-2k.zip"
+LF_2K_URL = "http://files.grouplens.org/datasets/hetrec2011/hetrec2011-lastfm-2k.zip"
+
+# processed data url
+ML_2K_LEAVE_ONE_OUT_URL = "https://1drv.ms/u/s!AjMahLyQeZqugjLTDesYUMDz7m4-?e=YjAeFC"
+ML_2K_RANDOM_URL = "https://1drv.ms/u/s!AjMahLyQeZqugjQGQk6tnU_abBhJ?e=ewH1dM"
+ML_2K_TEMPORAL_URL = "https://1drv.ms/u/s!AjMahLyQeZqugja3hXLGo-74UziC?e=6MN7jh"
+DL_2K_LEAVE_ONE_BASKET_URL = "https://1drv.ms/u/s!AjMahLyQeZqugiwhklT9W7jC1jCs?e=aO2IZz"
+DL_2K_LEAVE_ONE_OUT_URL = "https://1drv.ms/u/s!AjMahLyQeZqugi6ZpsxBQ-6KbXmE?e=wTyIX7"
+LF_2K_LEAVE_ONE_BASKET_URL = "https://1drv.ms/u/s!AjMahLyQeZqugh0S50BjwNBDIVSi?e=ZSgjoB"
+LF_2K_LEAVE_ONE_OUT_URL = "https://1drv.ms/u/s!AjMahLyQeZqugh9SOy0tpGT-DyGO?e=djcSUS"
+LF_2K_RANDOM_URL = "https://1drv.ms/u/s!AjMahLyQeZqugiE-a65YO3G7ziq4?e=XKla4F"
+LF_2K_RANDOM_BASKET_URL = "https://1drv.ms/u/s!AjMahLyQeZqugiM00QUQJYPWA5YE?e=s5o7By"
+LF_2K_TEMPORAL_URL = "https://1drv.ms/u/s!AjMahLyQeZqugiWDnPcNDr-5Hyri?e=m8fqQa"
+LF_2K_TEMPORAL_BASKET_URL = "https://1drv.ms/u/s!AjMahLyQeZqugic_tmXvkpxN_RE8?e=ZKuSbB"
+
+
+class MovieLens_2k(DatasetBase):
+    """MovieLens-2k Dataset.
+
+    If the dataset can not be download by the url,
+    you need to down the dataset by the link:
+    'http://files.grouplens.org/datasets/hetrec2011/hetrec2011-movielens-2k-v2.zip'
+    then put it into the directory `movielens-2k/raw.
+    """
+
+    def __init__(self, root_dir=None):
+        """Init Movielens_2k Class."""
+        super().__init__(
+            "movielens-2k",
+            root_dir=root_dir,
+            manual_download_url=ML_2K_URL,
+            url=ML_2K_URL,
+            processed_leave_one_out_url="",
+            processed_random_split_url="",
+            processed_temporal_split_url="",
+        )
+
+    def preprocess(self):
+        """Preprocess the raw file.
+
+        Preprocess the file downloaded via the url,
+        convert it to a dataframe consist of the user-item interaction
+        and save in the processed directory.
+        """
+        movie_2k_file = os.path.join(self.raw_path, "user_ratedmovies-timestamps.dat")
+        if not os.path.exists(movie_2k_file):
+            self.download()
+
+        # Load in [user, bookmark, tags, timestamps] format.
+        prior_transactions = pd.read_csv(
+            movie_2k_file,
+            header=0,
+            encoding="utf-8",
+            delimiter="\t",
+            quoting=csv.QUOTE_NONE,
+        )
+
+        # Rename this table to fix the standard.
+        prior_transactions.rename(
+            columns={
+                "userID": DEFAULT_USER_COL,
+                "movieID": DEFAULT_ITEM_COL,
+                "rating": DEFAULT_RATING_COL,
+                "timestamp": DEFAULT_TIMESTAMP_COL,
+            },
+            inplace=True,
+        )
+
+        # Check the validation of prior_transactions.
+        print(prior_transactions.head())
+
+        # Save data.
+        self.save_dataframe_as_npz(
+            prior_transactions,
+            os.path.join(self.processed_path, f"{self.dataset_name}_interaction.npz"),
+        )
+
+        print("Done.")
+
+
+class Delicious_2k(DatasetBase):
+    """delicious-2k Dataset.
+
+    This dataset contains social networking, bookmarking, and tagging information
+    from a set of 2K users from Delicious social bookmarking system.
+    http://www.delicious.com.
+
+    If the dataset can not be download by the url,
+    you need to down the dataset in the following link:
+    'http://files.grouplens.org/datasets/hetrec2011/hetrec2011-delicious-2k.zip'
+    then put it into the directory `delicious-2k/raw`.
+    """
+
+    def __init__(self, root_dir=None):
+        """Init Delicious_2k Class."""
+        super().__init__(
+            "delicious-2k",
+            root_dir=root_dir,
+            manual_download_url=DL_2K_URL,
+            url=DL_2K_URL,
+            processed_leave_one_out_url="",
+            processed_random_split_url="",
+            processed_temporal_split_url="",
+        )
+
+    def preprocess(self):
+        """Preprocess the raw file.
+
+        Preprocess the file downloaded via the url,
+        convert it to a dataframe consist of the user-item interaction
+        and save in the processed directory.
+        """
+        delicious_file = os.path.join(
+            self.raw_path, "user_taggedbookmarks-timestamps.dat"
+        )
+        if not os.path.exists(delicious_file):
+            self.download()
+
+        # Load in [user, bookmark, tags, timestamps] format.
+        prior_transactions = pd.read_csv(
+            delicious_file,
+            header=0,
+            encoding="utf-8",
+            delimiter="\t",
+            quoting=csv.QUOTE_NONE,
+        )
+
+        # Add rating feature into this table.
+        prior_transactions.insert(3, "rating", 1)
+
+        # Rename this table to fix the standard.
+        prior_transactions.rename(
+            columns={
+                "userID": DEFAULT_USER_COL,
+                "bookmarkID": DEFAULT_ITEM_COL,
+                "tagID": DEFAULT_ORDER_COL,
+                "rating": DEFAULT_RATING_COL,
+                "timestamp": DEFAULT_TIMESTAMP_COL,
+            },
+            inplace=True,
+        )
+
+        # Check the validation of prior_transactions.
+        # print(prior_transactions.head())
+
+        # Save data.
+        self.save_dataframe_as_npz(
+            prior_transactions,
+            os.path.join(self.processed_path, f"{self.dataset_name}_interaction.npz"),
+        )
+
+        print("Done.")
+
+
+class LastFM_2k(DatasetBase):
+    """Lastfm-2k Dataset.
+
+    This dataset contains social networking, tagging, and music artist listening information
+    from a set of 2K users from Last.fm online music system.
+
+    If the dataset can not be download by the url,
+    you need to down the dataset by the link:
+        'http://files.grouplens.org/datasets/hetrec2011/hetrec2011-lastfm-2k.zip'
+    then put it into the directory `delicious-2k/raw`.
+    """
+
+    def __init__(self, root_dir=None):
+        """Init LastFM_2k Class."""
+        super().__init__(
+            "lastfm-2k",
+            root_dir=root_dir,
+            manual_download_url=LF_2K_URL,
+            url=LF_2K_URL,
+            processed_leave_one_basket_url=LF_2K_LEAVE_ONE_BASKET_URL,
+            processed_leave_one_out_url=LF_2K_LEAVE_ONE_OUT_URL,
+            processed_random_basket_split_url=LF_2K_RANDOM_BASKET_URL,
+            processed_random_split_url=LF_2K_RANDOM_URL,
+            processed_temporal_basket_split_url=LF_2K_TEMPORAL_BASKET_URL,
+            processed_temporal_split_url=LF_2K_TEMPORAL_URL,
+        )
+
+    def preprocess(self):
+        """Preprocess the raw file.
+
+        Preprocess the file downloaded via the url,
+        convert it to a dataframe consist of the user-item interaction
+        and save in the processed directory.
+        """
+        lastfm_file = os.path.join(self.raw_path, "user_taggedartists-timestamps.dat")
+        if not os.path.exists(lastfm_file):
+            self.download()
+
+        # Load in [user, bookmark, tags, timestamps] format.
+        prior_transactions = pd.read_csv(
+            lastfm_file,
+            header=0,
+            encoding="utf-8",
+            delimiter="\t",
+            quoting=csv.QUOTE_NONE,
+        )
+
+        # Add rating feature into this table.
+        prior_transactions.insert(3, "rating", 1)
+
+        # Rename this table to fix the standard.
+        prior_transactions.rename(
+            columns={
+                "userID": DEFAULT_USER_COL,
+                "artistID": DEFAULT_ITEM_COL,
+                "tagID": DEFAULT_ORDER_COL,
+                "rating": DEFAULT_RATING_COL,
+                "timestamp": DEFAULT_TIMESTAMP_COL,
+            },
+            inplace=True,
+        )
+
+        # Check the validation of prior_transactions.
+        print(prior_transactions.head())
+
+        # Save data.
+        self.save_dataframe_as_npz(
+            prior_transactions,
+            os.path.join(self.processed_path, f"{self.dataset_name}_interaction.npz"),
+        )
+
+        print("Done.")