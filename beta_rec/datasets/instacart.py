--- conflicted
+++ resolved
@@ -1,161 +1,114 @@
-import os
-import datetime
-import numpy as np
-import pandas as pd
-from beta_rec.utils.common_util import un_zip, timeit
-from beta_rec.utils.constants import *
-from beta_rec.datasets.dataset_base import DatasetBase
-
-# Download URL.
-INSTACART_URL = 'https://s3.amazonaws.com/instacart-datasets/instacart_online_grocery_shopping_2017_05_01.tar.gz'
-
-
-class Instacart(DatasetBase):
-    def __init__(self):
-        """Instacart
-
-        Instacart dataset
-        If the dataset can not be download by the url,
-        you need to down the dataset by the link:
-            'https://s3.amazonaws.com/instacart-datasets/instacart_online_grocery_shopping_2017_05_01.tar.gz'
-        then put it into the directory `instacart/raw`, unzip this file and rename the directory in 'instacart'.
-
-        Instacart dataset is used to predict when users buy
-        product for the next time, we construct it with structure [order_id, product_id] => 
-        """
-        super().__init__(
-            'instacart',
-<<<<<<< HEAD
-            url='https://s3.amazonaws.com/instacart-datasets/instacart_online_grocery_shopping_2017_05_01.tar.gz'
-=======
-            url=INSTACART_URL
->>>>>>> 7f6ed8d7
-        )
-
-    def preprocess(self):
-        """Preprocess the raw file
-
-        Preprocess the file downloaded via the url,
-        convert it to a dataframe consist of the user-item interaction
-        and save in the processed directory
-
-        Download and load datasets
-        1. Download instacart dataset if this dataset is not existed.
-        2. Load <order> table and <order_products> table from "orders.csv" and "order_products__train.csv".
-        3. Merge the two tables above.
-        4. Add additional columns [rating, timestamp].
-        5. Rename columns and save data model.
-        """
-
-<<<<<<< HEAD
-        # If raw file doesn't exist, download it into your database.
-        file_zip_name = os.path.join(self.raw_path, "instacart.zip")
-        if not os.path.exists(file_zip_name):
-            print("Raw file doesn't exist, try to download it.")
-            self.download()
-
-        # Process raw file
-        path_name = os.path.join(self.raw_path, self.dataset_name)
-        # orders_table, containing order_id, user_id, and time.
-        # orders_products_table, containing product_id, order_id, and reordered info.
-=======
-        # Step 1: Download instacart dataset if this dataset is not existed.
-        order_file_path = os.path.join(self.raw_path, self.dataset_name, "orders.csv")
-        order_product_file_path = os.path.join(self.raw_path, self.dataset_name, "order_products__train.csv")
-        if not os.path.exists(order_file_path) or not os.path.exists(order_product_file_path):
-            print("Raw file doesn't exist, try to download it.")
-            self.download()
-
-        # Step 2: Load <order> table and <order_products> table from "orders.csv" and "order_products__train.csv".
-        path_name = os.path.join(self.raw_path, self.dataset_name)
->>>>>>> 7f6ed8d7
-        orders_data = os.path.join(path_name, "orders.csv")
-        orders_products_data = os.path.join(path_name, "order_products__train.csv")
-
-        # orders_table
-        orders_table = pd.read_csv(
-            orders_data,
-            usecols=[
-<<<<<<< HEAD
-                "order_id",
-                "user_id",
-                # "eval_set",
-                # "order_number",
-                # "order_dow",
-                "order_hour_of_day",
-=======
-                "order_id", 
-                "user_id",
-                "order_hour_of_day", 
->>>>>>> 7f6ed8d7
-                "days_since_prior_order"
-            ]
-        )
-
-        # orders_products_table
-        orders_products_table = pd.read_csv(
-            orders_products_data,
-            usecols=[
-<<<<<<< HEAD
-                "order_id",
-                "product_id",
-                # "add_to_cart_order",
-                # "reordered"
-=======
-                "order_id", 
-                "product_id",
->>>>>>> 7f6ed8d7
-            ],
-        )
-
-        # Step 3: Merge the two tables above.
-        prior_transactions = orders_products_table.merge(
-            orders_table,
-            left_on="order_id",
-            right_on="order_id",
-        )
-
-        # Step 5: Add additional columns [rating, timestamp].
-        # Add rating columns into table.
-        prior_transactions.insert(3, "rating", 1)
-
-        # Create virtual timestamp and add to the merge table.
-        virtual_date = datetime.datetime.strptime("2020-04-21 00:00", "%Y-%m-%d %H:%M")
-        prior_transactions["days_since_prior_order"] = prior_transactions["days_since_prior_order"].apply(
-            lambda t: (virtual_date + datetime.timedelta(days=t)).timestamp())
-        prior_transactions = prior_transactions.drop(["order_hour_of_day"], axis=1)
-
-        # Step 6: Rename columns and save data model.
-        prior_transactions.rename(
-<<<<<<< HEAD
-            columns={
-=======
-            columns = {
->>>>>>> 7f6ed8d7
-                "user_id": DEFAULT_USER_COL,
-                "order_id": DEFAULT_ORDER_COL,
-                "product_id": DEFAULT_ITEM_COL,
-                "rating": DEFAULT_RATING_COL,
-<<<<<<< HEAD
-                # "aisle_id"              : "aisle_id",
-                # "department_id"         : "department_id",
-                # "add_to_cart_order"     : "add_to_cart_order",
-                # "reordered"             : "reordered",
-                # "order_hour_of_day"     : "order_hour_of_day",
-                "days_since_prior_order": DEFAULT_TIMESTAMP_COL,
-                # "time"                  : DEFAULT_TIMESTAMP_COL,
-=======
-                "days_since_prior_order": DEFAULT_TIMESTAMP_COL,
->>>>>>> 7f6ed8d7
-            },
-            inplace=True,
-        )
-
-        # Check the validation of this table.
-        # print(prior_transactions.head(10))
-
-        # save processed data into the disk.
-        self.save_dataframe_as_npz(prior_transactions,
-                                   os.path.join(self.processed_path, f'{self.dataset_name}_interaction.npz'))
-
-        print("Done.")
+import os
+import datetime
+import numpy as np
+import pandas as pd
+from beta_rec.utils.common_util import un_zip, timeit
+from beta_rec.utils.constants import *
+from beta_rec.datasets.dataset_base import DatasetBase
+
+# Download URL.
+INSTACART_URL = 'https://s3.amazonaws.com/instacart-datasets/instacart_online_grocery_shopping_2017_05_01.tar.gz'
+
+
+class Instacart(DatasetBase):
+    def __init__(self):
+        """Instacart
+
+        Instacart dataset
+        If the dataset can not be download by the url,
+        you need to down the dataset by the link:
+            'https://s3.amazonaws.com/instacart-datasets/instacart_online_grocery_shopping_2017_05_01.tar.gz'
+        then put it into the directory `instacart/raw`, unzip this file and rename the directory in 'instacart'.
+
+        Instacart dataset is used to predict when users buy
+        product for the next time, we construct it with structure [order_id, product_id] => 
+        """
+        super().__init__(
+            'instacart',
+            url=INSTACART_URL,
+        )
+
+    def preprocess(self):
+        """Preprocess the raw file
+
+        Preprocess the file downloaded via the url,
+        convert it to a dataframe consist of the user-item interaction
+        and save in the processed directory
+
+        Download and load datasets
+        1. Download instacart dataset if this dataset is not existed.
+        2. Load <order> table and <order_products> table from "orders.csv" and "order_products__train.csv".
+        3. Merge the two tables above.
+        4. Add additional columns [rating, timestamp].
+        5. Rename columns and save data model.
+        """
+
+        # Step 1: Download instacart dataset if this dataset is not existed.
+        order_file_path = os.path.join(self.raw_path, self.dataset_name, "orders.csv")
+        order_product_file_path = os.path.join(self.raw_path, self.dataset_name, "order_products__train.csv")
+        if not os.path.exists(order_file_path) or not os.path.exists(order_product_file_path):
+            print("Raw file doesn't exist, try to download it.")
+            self.download()
+
+        # Step 2: Load <order> table and <order_products> table from "orders.csv" and "order_products__train.csv".
+        path_name = os.path.join(self.raw_path, self.dataset_name)
+        orders_data = os.path.join(path_name, "orders.csv")
+        orders_products_data = os.path.join(path_name, "order_products__train.csv")
+
+        # orders_table
+        orders_table = pd.read_csv(
+            orders_data,
+            usecols=[
+                "order_id", 
+                "user_id",
+                "order_hour_of_day",
+                "days_since_prior_order"
+            ]
+        )
+
+        # orders_products_table
+        orders_products_table = pd.read_csv(
+            orders_products_data,
+            usecols=[
+                "order_id", 
+                "product_id",
+            ],
+        )
+
+        # Step 3: Merge the two tables above.
+        prior_transactions = orders_products_table.merge(
+            orders_table,
+            left_on="order_id",
+            right_on="order_id",
+        )
+
+        # Step 5: Add additional columns [rating, timestamp].
+        # Add rating columns into table.
+        prior_transactions.insert(3, "rating", 1)
+
+        # Create virtual timestamp and add to the merge table.
+        virtual_date = datetime.datetime.strptime("2020-04-21 00:00", "%Y-%m-%d %H:%M")
+        prior_transactions["days_since_prior_order"] = prior_transactions["days_since_prior_order"].apply(
+            lambda t: (virtual_date + datetime.timedelta(days=t)).timestamp())
+        prior_transactions = prior_transactions.drop(["order_hour_of_day"], axis=1)
+
+        # Step 6: Rename columns and save data model.
+        prior_transactions.rename(
+            columns = {
+                "user_id": DEFAULT_USER_COL,
+                "order_id": DEFAULT_ORDER_COL,
+                "product_id": DEFAULT_ITEM_COL,
+                "rating": DEFAULT_RATING_COL,
+                "days_since_prior_order": DEFAULT_TIMESTAMP_COL,
+            },
+            inplace=True,
+        )
+
+        # Check the validation of this table.
+        # print(prior_transactions.head(10))
+
+        # save processed data into the disk.
+        self.save_dataframe_as_npz(prior_transactions,
+                                   os.path.join(self.processed_path, f'{self.dataset_name}_interaction.npz'))
+
+        print("Done.")