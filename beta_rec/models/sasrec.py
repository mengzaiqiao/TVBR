import numpy as np
import torch
import torch.nn as nn

from beta_rec.models.torch_engine import ModelEngine


class PointWiseFeedForward(torch.nn.Module):
<<<<<<< HEAD
    """PointWiseFeedForward."""

    def __init__(self, hidden_units, dropout_rate):
        """PointWiseFeedForward."""
=======
    """PointWise forward Module."""

    def __init__(self, hidden_units, dropout_rate):
        """Class Initialization.

        Args:
            hidden_units ([int]): Embedding dimension.
            dropout_rate ([float]): dropout rate.
        """
>>>>>>> 6aa782cb
        super(PointWiseFeedForward, self).__init__()
        self.conv1 = torch.nn.Conv1d(hidden_units, hidden_units, kernel_size=1)
        self.dropout1 = torch.nn.Dropout(p=dropout_rate)
        self.relu = torch.nn.ReLU()
        self.conv2 = torch.nn.Conv1d(hidden_units, hidden_units, kernel_size=1)
        self.dropout2 = torch.nn.Dropout(p=dropout_rate)

    def forward(self, inputs):
<<<<<<< HEAD
        """Forward method."""
=======
        """Forward functioin.

        Args:
            inputs ([type]): [description]

        Returns:
            [type]: [description]
        """
>>>>>>> 6aa782cb
        outputs = self.dropout2(
            self.conv2(self.relu(self.dropout1(self.conv1(inputs.transpose(-1, -2)))))
        )
        outputs = outputs.transpose(-1, -2)  # as Conv1D requires (N, C, Length)
        outputs += inputs
        return outputs


class SASRec(nn.Module):
    """SASRec Class."""

    def __init__(self, config):
        """Initialize SASRec Class."""
        super(SASRec, self).__init__()
        self.config = config
        self.user_num = config["n_users"]
        self.item_num = config["n_items"]
        self.hidden_units = config["emb_dim"]
        self.maxlen = config["maxlen"]
        self.num_blocks = config["num_blocks"]
        self.num_heads = config["num_heads"]
        self.dropout_rate = config["dropout_rate"]
        self.batch_size = config["batch_size"]
        self.l2_emb = config["l2_emb"]

        # TODO: loss += args.l2_emb for regularizing embedding vectors during training
        # https://stackoverflow.com/questions/42704283/adding-l1-l2-regularization-in-pytorch
        self.item_emb = torch.nn.Embedding(
            self.item_num + 1, self.hidden_units, padding_idx=0
        )
        self.pos_emb = torch.nn.Embedding(self.maxlen, self.hidden_units)  # TO IMPROVE
        self.emb_dropout = torch.nn.Dropout(p=self.dropout_rate)

        self.attention_layernorms = torch.nn.ModuleList()  # to be Q for self-attention
        self.attention_layers = torch.nn.ModuleList()
        self.forward_layernorms = torch.nn.ModuleList()
        self.forward_layers = torch.nn.ModuleList()

        self.last_layernorm = torch.nn.LayerNorm(self.hidden_units, eps=1e-8)

        for _ in range(self.num_blocks):
            new_attn_layernorm = torch.nn.LayerNorm(self.hidden_units, eps=1e-8)
            self.attention_layernorms.append(new_attn_layernorm)

            new_attn_layer = torch.nn.MultiheadAttention(
                self.hidden_units, self.num_heads, self.dropout_rate
            )
            self.attention_layers.append(new_attn_layer)

            new_fwd_layernorm = torch.nn.LayerNorm(self.hidden_units, eps=1e-8)
            self.forward_layernorms.append(new_fwd_layernorm)

            new_fwd_layer = PointWiseFeedForward(self.hidden_units, self.dropout_rate)
            self.forward_layers.append(new_fwd_layer)

            # self.pos_sigmoid = torch.nn.Sigmoid()
            # self.neg_sigmoid = torch.nn.Sigmoid()

    def log2feats(self, log_seqs):
<<<<<<< HEAD
        """Get embedding from log_seqs."""
        seqs = self.item_emb(torch.LongTensor(log_seqs).to(self.device))
=======
        """Encode sequential items.

        Args:
            log_seqs ([type]): [description]

        Returns:
            [type]: [description]
        """
        seqs = self.item_emb(
            torch.as_tensor(log_seqs, dtype=torch.long).to(self.device)
        )
>>>>>>> 6aa782cb
        seqs *= self.item_emb.embedding_dim ** 0.5
        positions = np.tile(np.array(range(log_seqs.shape[1])), [log_seqs.shape[0], 1])
        seqs += self.pos_emb(
            torch.as_tensor(positions, dtype=torch.long).to(self.device)
        )
        seqs = self.emb_dropout(seqs)

        timeline_mask = torch.BoolTensor(log_seqs == 0).to(self.device)
        seqs *= ~timeline_mask.unsqueeze(-1)  # broadcast in last dim

        tl = seqs.shape[1]  # time dim len for enforce causality
        attention_mask = ~torch.tril(
            torch.ones((tl, tl), dtype=torch.bool, device=self.device)
        )

        for i in range(len(self.attention_layers)):
            seqs = torch.transpose(seqs, 0, 1)
            Q = self.attention_layernorms[i](seqs)
            mha_outputs, _ = self.attention_layers[i](
                Q, seqs, seqs, attn_mask=attention_mask
            )
            # key_padding_mask=timeline_mask
            # need_weights=False) this arg do not work?
            seqs = Q + mha_outputs
            seqs = torch.transpose(seqs, 0, 1)

            seqs = self.forward_layernorms[i](seqs)
            seqs = self.forward_layers[i](seqs)
            seqs *= ~timeline_mask.unsqueeze(-1)

        log_feats = self.last_layernorm(seqs)  # (U, T, C) -> (U, -1, C)

        return log_feats

<<<<<<< HEAD
    def forward(self, user_ids, log_seqs, pos_seqs, neg_seqs):  #
        """For training."""
=======
    def forward(self, user_ids, log_seqs, pos_seqs, neg_seqs):  # for training
        """Forward functioin.

        Args:
            user_ids ([type]): [description]
            log_seqs ([type]): [description]
            pos_seqs ([type]): [description]
            neg_seqs ([type]): [description]

        Returns:
            [type]: [pos_logits neg_logits]
        """
>>>>>>> 6aa782cb
        log_feats = self.log2feats(log_seqs)  # user_ids hasn't been used yet

        pos_embs = self.item_emb(
            torch.as_tensor(pos_seqs, dtype=torch.long, device=self.device)
        )
        neg_embs = self.item_emb(
            torch.as_tensor(neg_seqs, dtype=torch.long, device=self.device)
        )

        pos_logits = (log_feats * pos_embs).sum(dim=-1)
        neg_logits = (log_feats * neg_embs).sum(dim=-1)

        # pos_pred = self.pos_sigmoid(pos_logits)
        # neg_pred = self.neg_sigmoid(neg_logits)

        return pos_logits, neg_logits  # pos_pred, neg_pred

<<<<<<< HEAD
    def predict(self, user_ids, log_seqs, item_indices):  #
        """For inference."""
=======
    def predict(self, user_ids, log_seqs, item_indices):  # for inference
        """Predict scores for input item sequential.

        Args:
            user_ids ([type]): [description]
            log_seqs ([type]): [description]
            item_indices ([type]): [description]

        Returns:
            [type]: [logits]
        """
>>>>>>> 6aa782cb
        log_feats = self.log2feats(log_seqs)  # user_ids hasn't been used yet

        final_feat = log_feats[:, -1, :]  # only use last QKV classifier, a waste

        item_embs = self.item_emb(
            torch.as_tensor(item_indices, dtype=torch.long, device=self.device)
        )  # (U, I, C)

        logits = item_embs.matmul(final_feat.unsqueeze(-1)).squeeze(-1)

        # preds = self.pos_sigmoid(logits) # rank same item list for different users

        return logits  # preds # (U, I)


class SASRecEngine(ModelEngine):
    """Engine for training Triple model."""

    def __init__(self, config):
        """Initialize Triple2vecEngine Class."""
        self.config = config
        print(config)
        self.model = SASRec(config["model"])
        self.num_batch = config["model"]["n_users"] // config["model"]["batch_size"]
        self.bce_criterion = torch.nn.BCEWithLogitsLoss()  # torch.nn.BCELoss()
        super(SASRecEngine, self).__init__(config)

    def train_single_batch(self, batch_data, ratings=None):
        """Train the model in a single batch."""
        assert hasattr(self, "model"), "Please specify the exact model !"
        self.optimizer.zero_grad()
        u, seq, pos, neg = batch_data
        pos_logits, neg_logits = self.model(u, seq, pos, neg)
        pos_labels, neg_labels = (
            torch.ones(pos_logits.shape, device=self.device),
            torch.zeros(neg_logits.shape, device=self.device),
        )
        # print("\neye ball check raw_logits:"); print(pos_logits); print(neg_logits) # check pos_logits > 0, neg_logits < 0
        indices = np.where(pos != 0)
        loss = self.bce_criterion(pos_logits[indices], pos_labels[indices])
        loss += self.bce_criterion(neg_logits[indices], neg_labels[indices])
        for param in self.model.item_emb.parameters():
            loss += self.model.l2_emb * torch.norm(param)
        loss.backward()
        self.optimizer.step()
        loss = loss.item()
        return loss

    def train_an_epoch(self, sampler, epoch_id):
        """Train the model in one epoch."""
        assert hasattr(self, "model"), "Please specify the exact model !"
        self.model.train()
        total_loss = 0
        for batch_id in range(self.num_batch):
            u, seq, pos, neg = sampler.next_batch()  # tuples to ndarray
            batch_data = np.array(u), np.array(seq), np.array(pos), np.array(neg)
            loss = self.train_single_batch(batch_data)
            # print(
            #     "loss in epoch {} iteration {}: {}".format(epoch, step, loss.item())
            # )  # expected 0.4~0.6 after init few epochs
            total_loss += loss
        print("[Training Epoch {}], Loss {}".format(epoch_id, total_loss))
        self.writer.add_scalar("model/loss", total_loss, epoch_id)<|MERGE_RESOLUTION|>--- conflicted
+++ resolved
@@ -6,12 +6,6 @@
 
 
 class PointWiseFeedForward(torch.nn.Module):
-<<<<<<< HEAD
-    """PointWiseFeedForward."""
-
-    def __init__(self, hidden_units, dropout_rate):
-        """PointWiseFeedForward."""
-=======
     """PointWise forward Module."""
 
     def __init__(self, hidden_units, dropout_rate):
@@ -21,7 +15,6 @@
             hidden_units ([int]): Embedding dimension.
             dropout_rate ([float]): dropout rate.
         """
->>>>>>> 6aa782cb
         super(PointWiseFeedForward, self).__init__()
         self.conv1 = torch.nn.Conv1d(hidden_units, hidden_units, kernel_size=1)
         self.dropout1 = torch.nn.Dropout(p=dropout_rate)
@@ -30,9 +23,6 @@
         self.dropout2 = torch.nn.Dropout(p=dropout_rate)
 
     def forward(self, inputs):
-<<<<<<< HEAD
-        """Forward method."""
-=======
         """Forward functioin.
 
         Args:
@@ -41,7 +31,6 @@
         Returns:
             [type]: [description]
         """
->>>>>>> 6aa782cb
         outputs = self.dropout2(
             self.conv2(self.relu(self.dropout1(self.conv1(inputs.transpose(-1, -2)))))
         )
@@ -101,10 +90,6 @@
             # self.neg_sigmoid = torch.nn.Sigmoid()
 
     def log2feats(self, log_seqs):
-<<<<<<< HEAD
-        """Get embedding from log_seqs."""
-        seqs = self.item_emb(torch.LongTensor(log_seqs).to(self.device))
-=======
         """Encode sequential items.
 
         Args:
@@ -116,7 +101,6 @@
         seqs = self.item_emb(
             torch.as_tensor(log_seqs, dtype=torch.long).to(self.device)
         )
->>>>>>> 6aa782cb
         seqs *= self.item_emb.embedding_dim ** 0.5
         positions = np.tile(np.array(range(log_seqs.shape[1])), [log_seqs.shape[0], 1])
         seqs += self.pos_emb(
@@ -151,14 +135,10 @@
 
         return log_feats
 
-<<<<<<< HEAD
-    def forward(self, user_ids, log_seqs, pos_seqs, neg_seqs):  #
-        """For training."""
-=======
     def forward(self, user_ids, log_seqs, pos_seqs, neg_seqs):  # for training
         """Forward functioin.
 
-        Args:
+        Args:q
             user_ids ([type]): [description]
             log_seqs ([type]): [description]
             pos_seqs ([type]): [description]
@@ -167,7 +147,6 @@
         Returns:
             [type]: [pos_logits neg_logits]
         """
->>>>>>> 6aa782cb
         log_feats = self.log2feats(log_seqs)  # user_ids hasn't been used yet
 
         pos_embs = self.item_emb(
@@ -185,10 +164,6 @@
 
         return pos_logits, neg_logits  # pos_pred, neg_pred
 
-<<<<<<< HEAD
-    def predict(self, user_ids, log_seqs, item_indices):  #
-        """For inference."""
-=======
     def predict(self, user_ids, log_seqs, item_indices):  # for inference
         """Predict scores for input item sequential.
 
@@ -200,7 +175,6 @@
         Returns:
             [type]: [logits]
         """
->>>>>>> 6aa782cb
         log_feats = self.log2feats(log_seqs)  # user_ids hasn't been used yet
 
         final_feat = log_feats[:, -1, :]  # only use last QKV classifier, a waste
